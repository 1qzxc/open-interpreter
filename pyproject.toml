--- conflicted
+++ resolved
@@ -50,11 +50,8 @@
 fastapi = "^0.110.0"
 platformdirs = "^4.2.0"
 pydantic = "^2.6.4"
-<<<<<<< HEAD
 screeninfo = "^0.8.1"
-=======
 aifs = "^0.0.14"
->>>>>>> df3e29dd
 
 [tool.poetry.extras]
 os = ["opencv-python", "pyautogui", "plyer", "pywinctl", "pytesseract", "sentence-transformers", "ipywidgets", "torch", "timm"]
